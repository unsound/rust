[package]
authors = ["Scott Olson <scott@solson.me>"]
description = "An experimental interpreter for Rust MIR."
license = "MIT/Apache-2.0"
name = "miri"
repository = "https://github.com/solson/miri"
version = "0.1.0"
build = "build.rs"

[[bin]]
doc = false
name = "miri"
path = "src/bin/miri.rs"

[[bin]]
doc = false
name = "cargo-miri"
path = "src/bin/cargo-miri.rs"
required-features = ["cargo_miri"]

[dependencies]
byteorder = { version = "1.1", features = ["i128"]}
cargo_metadata = { version = "0.6", optional = true }
regex = "1.0"
lazy_static = "1.0"
env_logger = "0.5.0-rc.1"
log = "0.4"

[features]
cargo_miri = ["cargo_metadata"]

[dev-dependencies]
<<<<<<< HEAD
compiletest_rs = { version = "0.3.7", features = ["tmp"] }
=======
compiletest_rs = { version = "0.3.4", features = ["tmp"] }
colored = "1.6"
>>>>>>> fd6dad78
<|MERGE_RESOLUTION|>--- conflicted
+++ resolved
@@ -30,9 +30,5 @@
 cargo_miri = ["cargo_metadata"]
 
 [dev-dependencies]
-<<<<<<< HEAD
-compiletest_rs = { version = "0.3.7", features = ["tmp"] }
-=======
 compiletest_rs = { version = "0.3.4", features = ["tmp"] }
-colored = "1.6"
->>>>>>> fd6dad78
+colored = "1.6"