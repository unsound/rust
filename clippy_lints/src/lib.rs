--- conflicted
+++ resolved
@@ -66,13 +66,8 @@
 #[cfg_attr(feature = "internal", allow(clippy::missing_clippy_version_attribute))]
 mod utils;
 
-<<<<<<< HEAD
-mod declared_lints;
-mod deprecated_lints;
-=======
 pub mod declared_lints;
 pub mod deprecated_lints;
->>>>>>> 30e0b699
 
 // begin lints modules, do not remove this comment, it’s used in `update_lints`
 mod absolute_paths;
@@ -569,17 +564,6 @@
     }
     for (name, reason) in deprecated_lints::DEPRECATED {
         store.register_removed(name, reason);
-<<<<<<< HEAD
-    }
-
-    #[cfg(feature = "internal")]
-    {
-        if std::env::var("ENABLE_METADATA_COLLECTION").eq(&Ok("1".to_string())) {
-            store.register_late_pass(|_| Box::new(utils::internal_lints::metadata_collector::MetadataCollector::new()));
-            return;
-        }
-=======
->>>>>>> 30e0b699
     }
 
     let format_args_storage = FormatArgsStorage::default();
