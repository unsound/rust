--- conflicted
+++ resolved
@@ -62,11 +62,7 @@
             live_regions: None,
             points: Some(SparseIntervalMatrix::new(location_map.num_points())),
             location_map,
-<<<<<<< HEAD
-            loans: None,
-=======
             live_loans: None,
->>>>>>> 01706e1a
         }
     }
 
@@ -79,11 +75,7 @@
             live_regions: Some(Default::default()),
             points: None,
             location_map,
-<<<<<<< HEAD
-            loans: None,
-=======
             live_loans: None,
->>>>>>> 01706e1a
         }
     }
 
@@ -181,15 +173,12 @@
     #[inline]
     pub(crate) fn location_from_point(&self, point: PointIndex) -> Location {
         self.location_map.to_location(point)
-<<<<<<< HEAD
-=======
     }
 
     /// When using `-Zpolonius=next`, records the given live loans for the loan scopes and active
     /// loans dataflow computations.
     pub(crate) fn record_live_loans(&mut self, live_loans: LiveLoans) {
         self.live_loans = Some(live_loans);
->>>>>>> 01706e1a
     }
 
     /// When using `-Zpolonius=next`, returns whether the `loan_idx` is live at the given `point`.
