use rustc_data_structures::fx::{FxHashSet, FxIndexMap, FxIndexSet};
use rustc_errors::codes::*;
use rustc_errors::struct_span_code_err;
use rustc_hir as hir;
use rustc_hir::def::{DefKind, Res};
use rustc_lint_defs::builtin::UNUSED_ASSOCIATED_TYPE_BOUNDS;
use rustc_middle::ty::fold::BottomUpFolder;
use rustc_middle::ty::{
    self, DynKind, ExistentialPredicateStableCmpExt as _, Ty, TyCtxt, TypeFoldable,
    TypeVisitableExt, Upcast,
};
use rustc_span::{ErrorGuaranteed, Span};
use rustc_trait_selection::error_reporting::traits::report_dyn_incompatibility;
use rustc_trait_selection::traits::{self, hir_ty_lowering_dyn_compatibility_violations};
use rustc_type_ir::elaborate::ClauseWithSupertraitSpan;
use smallvec::{SmallVec, smallvec};
use tracing::{debug, instrument};

use super::HirTyLowerer;
use crate::hir_ty_lowering::{
    GenericArgCountMismatch, GenericArgCountResult, PredicateFilter, RegionInferReason,
};

impl<'tcx> dyn HirTyLowerer<'tcx> + '_ {
    /// Lower a trait object type from the HIR to our internal notion of a type.
    #[instrument(level = "debug", skip_all, ret)]
    pub(super) fn lower_trait_object_ty(
        &self,
        span: Span,
        hir_id: hir::HirId,
        hir_bounds: &[hir::PolyTraitRef<'tcx>],
        lifetime: &hir::Lifetime,
        representation: DynKind,
    ) -> Ty<'tcx> {
        let tcx = self.tcx();
        let dummy_self = tcx.types.trait_object_dummy_self;

        let mut user_written_bounds = Vec::new();
        let mut potential_assoc_types = Vec::new();
        for trait_bound in hir_bounds.iter() {
            if let hir::BoundPolarity::Maybe(_) = trait_bound.modifiers.polarity {
                continue;
            }
            if let GenericArgCountResult {
                correct:
                    Err(GenericArgCountMismatch { invalid_args: cur_potential_assoc_types, .. }),
                ..
            } = self.lower_poly_trait_ref(
                &trait_bound.trait_ref,
                trait_bound.span,
                hir::BoundConstness::Never,
                hir::BoundPolarity::Positive,
                dummy_self,
                &mut user_written_bounds,
                PredicateFilter::SelfOnly,
            ) {
                potential_assoc_types.extend(cur_potential_assoc_types);
            }
        }

<<<<<<< HEAD
        let (trait_bounds, mut projection_bounds) =
            traits::expand_trait_aliases(tcx, user_written_bounds.iter().copied());
        let (regular_traits, mut auto_traits): (Vec<_>, Vec<_>) = trait_bounds
=======
        let (elaborated_trait_bounds, elaborated_projection_bounds) =
            traits::expand_trait_aliases(tcx, user_written_bounds.iter().copied());
        let (regular_traits, mut auto_traits): (Vec<_>, Vec<_>) = elaborated_trait_bounds
>>>>>>> a4a9fb41
            .into_iter()
            .partition(|(trait_ref, _)| !tcx.trait_is_auto(trait_ref.def_id()));

        // We  don't support empty trait objects.
        if regular_traits.is_empty() && auto_traits.is_empty() {
            let guar = self.report_trait_object_with_no_traits_error(
                span,
                user_written_bounds.iter().copied(),
            );
            return Ty::new_error(tcx, guar);
        }
        // We don't support >1 principal
        if regular_traits.len() > 1 {
            let guar = self.report_trait_object_addition_traits_error(&regular_traits);
            return Ty::new_error(tcx, guar);
        }
        // Don't create a dyn trait if we have errors in the principal.
        if let Err(guar) = regular_traits.error_reported() {
            return Ty::new_error(tcx, guar);
        }

        // Check that there are no gross dyn-compatibility violations;
        // most importantly, that the supertraits don't contain `Self`,
        // to avoid ICEs.
        for (clause, span) in user_written_bounds {
            if let Some(trait_pred) = clause.as_trait_clause() {
                let violations =
                    hir_ty_lowering_dyn_compatibility_violations(tcx, trait_pred.def_id());
                if !violations.is_empty() {
                    let reported = report_dyn_incompatibility(
                        tcx,
                        span,
                        Some(hir_id),
                        trait_pred.def_id(),
                        &violations,
                    )
                    .emit();
                    return Ty::new_error(tcx, reported);
                }
            }
        }

        // Map the projection bounds onto a key that makes it easy to remove redundant
        // bounds that are constrained by supertraits of the principal def id.
        //
        // Also make sure we detect conflicting bounds from expanding a trait alias and
        // also specifying it manually, like:
        // ```
        // type Alias = Trait<Assoc = i32>;
        // let _: &dyn Alias<Assoc = u32> = /* ... */;
        // ```
        let mut projection_bounds = FxIndexMap::default();
        for (proj, proj_span) in elaborated_projection_bounds {
            let key = (
                proj.skip_binder().projection_term.def_id,
                tcx.anonymize_bound_vars(
                    proj.map_bound(|proj| proj.projection_term.trait_ref(tcx)),
                ),
            );
            if let Some((old_proj, old_proj_span)) =
                projection_bounds.insert(key, (proj, proj_span))
                && tcx.anonymize_bound_vars(proj) != tcx.anonymize_bound_vars(old_proj)
            {
                let item = tcx.item_name(proj.item_def_id());
                self.dcx()
                    .struct_span_err(
                        span,
                        format!(
                            "conflicting associated type bounds for `{item}` when \
                            expanding trait alias"
                        ),
                    )
                    .with_span_label(
                        old_proj_span,
                        format!("`{item}` is specified to be `{}` here", old_proj.term()),
                    )
                    .with_span_label(
                        proj_span,
                        format!("`{item}` is specified to be `{}` here", proj.term()),
                    )
                    .emit();
            }
        }

        let principal_trait = regular_traits.into_iter().next();

        let mut needed_associated_types = vec![];
        if let Some((principal_trait, ref spans)) = principal_trait {
            let principal_trait = principal_trait.map_bound(|trait_pred| {
                assert_eq!(trait_pred.polarity, ty::PredicatePolarity::Positive);
                trait_pred.trait_ref
            });

            for ClauseWithSupertraitSpan { clause, supertrait_span } in traits::elaborate(
                tcx,
                [ClauseWithSupertraitSpan::new(
                    ty::TraitRef::identity(tcx, principal_trait.def_id()).upcast(tcx),
                    *spans.last().unwrap(),
                )],
            )
            .filter_only_self()
            {
                let clause = clause.instantiate_supertrait(tcx, principal_trait);
                debug!("observing object predicate `{clause:?}`");

                let bound_predicate = clause.kind();
                match bound_predicate.skip_binder() {
                    ty::ClauseKind::Trait(pred) => {
                        // FIXME(negative_bounds): Handle this correctly...
                        let trait_ref =
                            tcx.anonymize_bound_vars(bound_predicate.rebind(pred.trait_ref));
                        needed_associated_types.extend(
                            tcx.associated_items(pred.trait_ref.def_id)
                                .in_definition_order()
                                // We only care about associated types.
                                .filter(|item| item.kind == ty::AssocKind::Type)
                                // No RPITITs -- even with `async_fn_in_dyn_trait`, they are implicit.
                                .filter(|item| !item.is_impl_trait_in_trait())
                                // If the associated type has a `where Self: Sized` bound,
                                // we do not need to constrain the associated type.
                                .filter(|item| !tcx.generics_require_sized_self(item.def_id))
                                .map(|item| (item.def_id, trait_ref)),
                        );
                    }
                    ty::ClauseKind::Projection(pred) => {
                        let pred = bound_predicate.rebind(pred);
                        // A `Self` within the original bound will be instantiated with a
                        // `trait_object_dummy_self`, so check for that.
                        let references_self = match pred.skip_binder().term.unpack() {
                            ty::TermKind::Ty(ty) => ty.walk().any(|arg| arg == dummy_self.into()),
                            // FIXME(associated_const_equality): We should walk the const instead of not doing anything
                            ty::TermKind::Const(_) => false,
                        };

                        // If the projection output contains `Self`, force the user to
                        // elaborate it explicitly to avoid a lot of complexity.
                        //
                        // The "classically useful" case is the following:
                        // ```
                        //     trait MyTrait: FnMut() -> <Self as MyTrait>::MyOutput {
                        //         type MyOutput;
                        //     }
                        // ```
                        //
                        // Here, the user could theoretically write `dyn MyTrait<MyOutput = X>`,
                        // but actually supporting that would "expand" to an infinitely-long type
                        // `fix $ τ → dyn MyTrait<MyOutput = X, Output = <τ as MyTrait>::MyOutput`.
                        //
                        // Instead, we force the user to write
                        // `dyn MyTrait<MyOutput = X, Output = X>`, which is uglier but works. See
                        // the discussion in #56288 for alternatives.
                        if !references_self {
                            let key = (
                                pred.skip_binder().projection_term.def_id,
                                tcx.anonymize_bound_vars(
                                    pred.map_bound(|proj| proj.projection_term.trait_ref(tcx)),
                                ),
                            );
                            if !projection_bounds.contains_key(&key) {
                                projection_bounds.insert(key, (pred, supertrait_span));
                            }
                        }

                        self.check_elaborated_projection_mentions_input_lifetimes(
                            pred,
                            *spans.first().unwrap(),
                            supertrait_span,
                        );
                    }
                    _ => (),
                }
            }
        }

        // `dyn Trait<Assoc = Foo>` desugars to (not Rust syntax) `dyn Trait where
        // <Self as Trait>::Assoc = Foo`. So every `Projection` clause is an
        // `Assoc = Foo` bound. `needed_associated_types` contains all associated
        // types that we expect to be provided by the user, so the following loop
        // removes all the associated types that have a corresponding `Projection`
        // clause, either from expanding trait aliases or written by the user.
        for &(projection_bound, span) in projection_bounds.values() {
            let def_id = projection_bound.item_def_id();
            if tcx.generics_require_sized_self(def_id) {
                tcx.emit_node_span_lint(
                    UNUSED_ASSOCIATED_TYPE_BOUNDS,
                    hir_id,
                    span,
                    crate::errors::UnusedAssociatedTypeBounds { span },
                );
            }
        }

        let mut missing_assoc_types = FxIndexSet::default();
        let projection_bounds: Vec<_> = needed_associated_types
            .into_iter()
            .filter_map(|key| {
                if let Some(assoc) = projection_bounds.get(&key) {
                    Some(*assoc)
                } else {
                    missing_assoc_types.insert(key);
                    None
                }
            })
            .collect();

        if let Err(guar) = self.check_for_required_assoc_tys(
            principal_trait.as_ref().map_or(smallvec![], |(_, spans)| spans.clone()),
            missing_assoc_types,
            potential_assoc_types,
            hir_bounds,
        ) {
            return Ty::new_error(tcx, guar);
        }

        // De-duplicate auto traits so that, e.g., `dyn Trait + Send + Send` is the same as
        // `dyn Trait + Send`.
        // We remove duplicates by inserting into a `FxHashSet` to avoid re-ordering
        // the bounds
        let mut duplicates = FxHashSet::default();
        auto_traits.retain(|(trait_pred, _)| duplicates.insert(trait_pred.def_id()));

        debug!(?principal_trait);
        debug!(?auto_traits);

        // Erase the `dummy_self` (`trait_object_dummy_self`) used above.
        let principal_trait_ref = principal_trait.map(|(trait_pred, spans)| {
            trait_pred.map_bound(|trait_pred| {
                let trait_ref = trait_pred.trait_ref;
                assert_eq!(trait_pred.polarity, ty::PredicatePolarity::Positive);
                assert_eq!(trait_ref.self_ty(), dummy_self);

                let span = *spans.first().unwrap();

                // Verify that `dummy_self` did not leak inside default type parameters. This
                // could not be done at path creation, since we need to see through trait aliases.
                let mut missing_type_params = vec![];
                let generics = tcx.generics_of(trait_ref.def_id);
                let args: Vec<_> = trait_ref
                    .args
                    .iter()
                    .enumerate()
                    // Skip `Self`
                    .skip(1)
                    .map(|(index, arg)| {
                        if arg.walk().any(|arg| arg == dummy_self.into()) {
                            let param = &generics.own_params[index];
                            missing_type_params.push(param.name);
                            Ty::new_misc_error(tcx).into()
                        } else {
                            arg
                        }
                    })
                    .collect();

                let empty_generic_args = hir_bounds.iter().any(|hir_bound| {
                    hir_bound.trait_ref.path.res == Res::Def(DefKind::Trait, trait_ref.def_id)
                        && hir_bound.span.contains(span)
                });
                self.complain_about_missing_type_params(
                    missing_type_params,
                    trait_ref.def_id,
                    span,
                    empty_generic_args,
                );

                ty::ExistentialPredicate::Trait(ty::ExistentialTraitRef::new(
                    tcx,
                    trait_ref.def_id,
                    args,
                ))
            })
        });

        let existential_projections = projection_bounds.into_iter().map(|(bound, _)| {
            bound.map_bound(|mut b| {
                assert_eq!(b.projection_term.self_ty(), dummy_self);

                // Like for trait refs, verify that `dummy_self` did not leak inside default type
                // parameters.
                let references_self = b.projection_term.args.iter().skip(1).any(|arg| {
                    if arg.walk().any(|arg| arg == dummy_self.into()) {
                        return true;
                    }
                    false
                });
                if references_self {
                    let guar = tcx
                        .dcx()
                        .span_delayed_bug(span, "trait object projection bounds reference `Self`");
                    b.projection_term = replace_dummy_self_with_error(tcx, b.projection_term, guar);
                }

                ty::ExistentialPredicate::Projection(ty::ExistentialProjection::erase_self_ty(
                    tcx, b,
                ))
            })
        });

        let mut auto_trait_predicates: Vec<_> = auto_traits
            .into_iter()
            .map(|(trait_pred, _)| {
                assert_eq!(trait_pred.polarity(), ty::PredicatePolarity::Positive);
                assert_eq!(trait_pred.self_ty().skip_binder(), dummy_self);

                ty::Binder::dummy(ty::ExistentialPredicate::AutoTrait(trait_pred.def_id()))
            })
            .collect();
        auto_trait_predicates.dedup();

        // N.b. principal, projections, auto traits
        // FIXME: This is actually wrong with multiple principals in regards to symbol mangling
        let mut v = principal_trait_ref
            .into_iter()
            .chain(existential_projections)
            .chain(auto_trait_predicates)
            .collect::<SmallVec<[_; 8]>>();
        v.sort_by(|a, b| a.skip_binder().stable_cmp(tcx, &b.skip_binder()));
        let existential_predicates = tcx.mk_poly_existential_predicates(&v);

        // Use explicitly-specified region bound, unless the bound is missing.
        let region_bound = if !lifetime.is_elided() {
            self.lower_lifetime(lifetime, RegionInferReason::ExplicitObjectLifetime)
        } else {
            self.compute_object_lifetime_bound(span, existential_predicates).unwrap_or_else(|| {
                // Curiously, we prefer object lifetime default for `+ '_`...
                if tcx.named_bound_var(lifetime.hir_id).is_some() {
                    self.lower_lifetime(lifetime, RegionInferReason::ExplicitObjectLifetime)
                } else {
                    let reason =
                        if let hir::LifetimeName::ImplicitObjectLifetimeDefault = lifetime.res {
                            if let hir::Node::Ty(hir::Ty {
                                kind: hir::TyKind::Ref(parent_lifetime, _),
                                ..
                            }) = tcx.parent_hir_node(hir_id)
                                && tcx.named_bound_var(parent_lifetime.hir_id).is_none()
                            {
                                // Parent lifetime must have failed to resolve. Don't emit a redundant error.
                                RegionInferReason::ExplicitObjectLifetime
                            } else {
                                RegionInferReason::ObjectLifetimeDefault
                            }
                        } else {
                            RegionInferReason::ExplicitObjectLifetime
                        };
                    self.re_infer(span, reason)
                }
            })
        };
        debug!(?region_bound);

        Ty::new_dynamic(tcx, existential_predicates, region_bound, representation)
    }

    /// Check that elaborating the principal of a trait ref doesn't lead to projections
    /// that are unconstrained. This can happen because an otherwise unconstrained
    /// *type variable* can be substituted with a type that has late-bound regions. See
    /// `elaborated-predicates-unconstrained-late-bound.rs` for a test.
    fn check_elaborated_projection_mentions_input_lifetimes(
        &self,
        pred: ty::PolyProjectionPredicate<'tcx>,
        span: Span,
        supertrait_span: Span,
    ) {
        let tcx = self.tcx();

        // Find any late-bound regions declared in `ty` that are not
        // declared in the trait-ref or assoc_item. These are not well-formed.
        //
        // Example:
        //
        //     for<'a> <T as Iterator>::Item = &'a str // <-- 'a is bad
        //     for<'a> <T as FnMut<(&'a u32,)>>::Output = &'a str // <-- 'a is ok
        let late_bound_in_projection_term =
            tcx.collect_constrained_late_bound_regions(pred.map_bound(|pred| pred.projection_term));
        let late_bound_in_term =
            tcx.collect_referenced_late_bound_regions(pred.map_bound(|pred| pred.term));
        debug!(?late_bound_in_projection_term);
        debug!(?late_bound_in_term);

        // FIXME: point at the type params that don't have appropriate lifetimes:
        // struct S1<F: for<'a> Fn(&i32, &i32) -> &'a i32>(F);
        //                         ----  ----     ^^^^^^^
        // NOTE(associated_const_equality): This error should be impossible to trigger
        //                                  with associated const equality constraints.
        self.validate_late_bound_regions(
            late_bound_in_projection_term,
            late_bound_in_term,
            |br_name| {
                let item_name = tcx.item_name(pred.item_def_id());
                struct_span_code_err!(
                    self.dcx(),
                    span,
                    E0582,
                    "binding for associated type `{}` references {}, \
                             which does not appear in the trait input types",
                    item_name,
                    br_name
                )
                .with_span_label(supertrait_span, "due to this supertrait")
            },
        );
    }
}

fn replace_dummy_self_with_error<'tcx, T: TypeFoldable<TyCtxt<'tcx>>>(
    tcx: TyCtxt<'tcx>,
    t: T,
    guar: ErrorGuaranteed,
) -> T {
    t.fold_with(&mut BottomUpFolder {
        tcx,
        ty_op: |ty| {
            if ty == tcx.types.trait_object_dummy_self { Ty::new_error(tcx, guar) } else { ty }
        },
        lt_op: |lt| lt,
        ct_op: |ct| ct,
    })
}<|MERGE_RESOLUTION|>--- conflicted
+++ resolved
@@ -58,15 +58,9 @@
             }
         }
 
-<<<<<<< HEAD
-        let (trait_bounds, mut projection_bounds) =
-            traits::expand_trait_aliases(tcx, user_written_bounds.iter().copied());
-        let (regular_traits, mut auto_traits): (Vec<_>, Vec<_>) = trait_bounds
-=======
         let (elaborated_trait_bounds, elaborated_projection_bounds) =
             traits::expand_trait_aliases(tcx, user_written_bounds.iter().copied());
         let (regular_traits, mut auto_traits): (Vec<_>, Vec<_>) = elaborated_trait_bounds
->>>>>>> a4a9fb41
             .into_iter()
             .partition(|(trait_ref, _)| !tcx.trait_is_auto(trait_ref.def_id()));
 
