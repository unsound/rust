--- conflicted
+++ resolved
@@ -147,13 +147,7 @@
     coercion_casts: ItemLocalSet,
 
     /// Set of trait imports actually used in the method resolution.
-<<<<<<< HEAD
-    /// This is used for warning unused imports. During type
-    /// checking, this `Arc` should not be cloned: it must have a ref-count
-    /// of 1 so that we can insert things into the set mutably.
-=======
     /// This is used for warning unused imports.
->>>>>>> 0f490b04
     pub used_trait_imports: UnordSet<LocalDefId>,
 
     /// If any errors occurred while type-checking this body,
