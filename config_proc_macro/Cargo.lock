# This file is automatically @generated by Cargo.
# It is not intended for manual editing.
version = 3

[[package]]
name = "proc-macro2"
version = "1.0.3"
source = "registry+https://github.com/rust-lang/crates.io-index"
checksum = "e98a83a9f9b331f54b924e68a66acb1bb35cb01fb0a23645139967abefb697e8"
dependencies = [
 "unicode-xid",
]

[[package]]
name = "quote"
version = "1.0.2"
source = "registry+https://github.com/rust-lang/crates.io-index"
checksum = "053a8c8bcc71fcce321828dc897a98ab9760bef03a4fc36693c231e5b3216cfe"
dependencies = [
 "proc-macro2",
]

[[package]]
name = "rustfmt-config_proc_macro"
<<<<<<< HEAD
version = "0.2.0"
=======
version = "0.3.0"
>>>>>>> 662702eb
dependencies = [
 "proc-macro2",
 "quote",
 "serde",
 "syn",
]

[[package]]
name = "serde"
version = "1.0.99"
source = "registry+https://github.com/rust-lang/crates.io-index"
checksum = "fec2851eb56d010dc9a21b89ca53ee75e6528bab60c11e89d38390904982da9f"
dependencies = [
 "serde_derive",
]

[[package]]
name = "serde_derive"
version = "1.0.99"
source = "registry+https://github.com/rust-lang/crates.io-index"
checksum = "cb4dc18c61206b08dc98216c98faa0232f4337e1e1b8574551d5bad29ea1b425"
dependencies = [
 "proc-macro2",
 "quote",
 "syn",
]

[[package]]
name = "syn"
version = "1.0.5"
source = "registry+https://github.com/rust-lang/crates.io-index"
checksum = "66850e97125af79138385e9b88339cbcd037e3f28ceab8c5ad98e64f0f1f80bf"
dependencies = [
 "proc-macro2",
 "quote",
 "unicode-xid",
]

[[package]]
name = "unicode-xid"
version = "0.2.0"
source = "registry+https://github.com/rust-lang/crates.io-index"
checksum = "826e7639553986605ec5979c7dd957c7895e93eabed50ab2ffa7f6128a75097c"<|MERGE_RESOLUTION|>--- conflicted
+++ resolved
@@ -22,11 +22,7 @@
 
 [[package]]
 name = "rustfmt-config_proc_macro"
-<<<<<<< HEAD
-version = "0.2.0"
-=======
 version = "0.3.0"
->>>>>>> 662702eb
 dependencies = [
  "proc-macro2",
  "quote",
