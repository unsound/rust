//! Implementation of running clippy on the compiler, standard library and various tools.

use super::compile::{run_cargo, rustc_cargo, std_cargo};
use super::tool::{SourceType, prepare_tool_cargo};
use super::{check, compile};
use crate::builder::{Builder, ShouldRun};
use crate::core::build_steps::compile::std_crates_for_run_make;
use crate::core::builder;
use crate::core::builder::{Alias, Kind, RunConfig, Step, crate_description};
use crate::utils::build_stamp::{self, BuildStamp};
use crate::{Mode, Subcommand, TargetSelection};

/// Disable the most spammy clippy lints
const IGNORED_RULES_FOR_STD_AND_RUSTC: &[&str] = &[
    "many_single_char_names", // there are a lot in stdarch
    "collapsible_if",
    "type_complexity",
    "missing_safety_doc", // almost 3K warnings
    "too_many_arguments",
    "needless_lifetimes", // people want to keep the lifetimes
    "wrong_self_convention",
];

fn lint_args(builder: &Builder<'_>, config: &LintConfig, ignored_rules: &[&str]) -> Vec<String> {
    fn strings<'a>(arr: &'a [&str]) -> impl Iterator<Item = String> + 'a {
        arr.iter().copied().map(String::from)
    }

    let Subcommand::Clippy { fix, allow_dirty, allow_staged, .. } = &builder.config.cmd else {
        unreachable!("clippy::lint_args can only be called from `clippy` subcommands.");
    };

    let mut args = vec![];
    if *fix {
        #[rustfmt::skip]
            args.extend(strings(&[
                "--fix", "-Zunstable-options",
                // FIXME: currently, `--fix` gives an error while checking tests for libtest,
                // possibly because libtest is not yet built in the sysroot.
                // As a workaround, avoid checking tests and benches when passed --fix.
                "--lib", "--bins", "--examples",
            ]));

        if *allow_dirty {
            args.push("--allow-dirty".to_owned());
        }

        if *allow_staged {
            args.push("--allow-staged".to_owned());
        }
    }

    args.extend(strings(&["--"]));

    if config.deny.is_empty() && config.forbid.is_empty() {
        args.extend(strings(&["--cap-lints", "warn"]));
    }

    let all_args = std::env::args().collect::<Vec<_>>();
    args.extend(get_clippy_rules_in_order(&all_args, config));

    args.extend(ignored_rules.iter().map(|lint| format!("-Aclippy::{}", lint)));
    args.extend(builder.config.free_args.clone());
    args
}

/// We need to keep the order of the given clippy lint rules before passing them.
/// Since clap doesn't offer any useful interface for this purpose out of the box,
/// we have to handle it manually.
pub fn get_clippy_rules_in_order(all_args: &[String], config: &LintConfig) -> Vec<String> {
    let mut result = vec![];

    for (prefix, item) in
        [("-A", &config.allow), ("-D", &config.deny), ("-W", &config.warn), ("-F", &config.forbid)]
    {
        item.iter().for_each(|v| {
            let rule = format!("{prefix}{v}");
            // Arguments added by bootstrap in LintConfig won't show up in the all_args list, so
            // put them at the end of the command line.
            let position = all_args.iter().position(|t| t == &rule || t == v).unwrap_or(usize::MAX);
            result.push((position, rule));
        });
    }

    result.sort_by_key(|&(position, _)| position);
    result.into_iter().map(|v| v.1).collect()
}

#[derive(Debug, Clone, PartialEq, Eq, Hash)]
pub struct LintConfig {
    pub allow: Vec<String>,
    pub warn: Vec<String>,
    pub deny: Vec<String>,
    pub forbid: Vec<String>,
}

impl LintConfig {
    fn new(builder: &Builder<'_>) -> Self {
        match builder.config.cmd.clone() {
            Subcommand::Clippy { allow, deny, warn, forbid, .. } => {
                Self { allow, warn, deny, forbid }
            }
            _ => unreachable!("LintConfig can only be called from `clippy` subcommands."),
        }
    }

    fn merge(&self, other: &Self) -> Self {
        let merged = |self_attr: &[String], other_attr: &[String]| -> Vec<String> {
            self_attr.iter().cloned().chain(other_attr.iter().cloned()).collect()
        };
        // This is written this way to ensure we get a compiler error if we add a new field.
        Self {
            allow: merged(&self.allow, &other.allow),
            warn: merged(&self.warn, &other.warn),
            deny: merged(&self.deny, &other.deny),
            forbid: merged(&self.forbid, &other.forbid),
        }
    }
}

#[derive(Debug, Clone, PartialEq, Eq, Hash)]
pub struct Std {
    pub target: TargetSelection,
    config: LintConfig,
    /// Whether to lint only a subset of crates.
    crates: Vec<String>,
}

impl Step for Std {
    type Output = ();
    const DEFAULT: bool = true;

    fn should_run(run: ShouldRun<'_>) -> ShouldRun<'_> {
        run.crate_or_deps("sysroot").path("library")
    }

    fn make_run(run: RunConfig<'_>) {
        let crates = std_crates_for_run_make(&run);
        let config = LintConfig::new(run.builder);
        run.builder.ensure(Std { target: run.target, config, crates });
    }

    fn run(self, builder: &Builder<'_>) {
        builder.require_submodule("library/stdarch", None);

        let target = self.target;
        let compiler = builder.compiler(builder.top_stage, builder.config.build);

        let mut cargo = builder::Cargo::new(
            builder,
            compiler,
            Mode::Std,
            SourceType::InTree,
            target,
            Kind::Clippy,
        );

        std_cargo(builder, target, compiler.stage, &mut cargo);

        for krate in &*self.crates {
            cargo.arg("-p").arg(krate);
        }

        let _guard =
            builder.msg_clippy(format_args!("library{}", crate_description(&self.crates)), target);

        run_cargo(
            builder,
            cargo,
            lint_args(builder, &self.config, IGNORED_RULES_FOR_STD_AND_RUSTC),
            &build_stamp::libstd_stamp(builder, compiler, target),
            vec![],
            true,
            false,
        );
    }
}

#[derive(Debug, Clone, PartialEq, Eq, Hash)]
pub struct Rustc {
    pub target: TargetSelection,
    config: LintConfig,
    /// Whether to lint only a subset of crates.
    crates: Vec<String>,
}

impl Step for Rustc {
    type Output = ();
    const ONLY_HOSTS: bool = true;
    const DEFAULT: bool = true;

    fn should_run(run: ShouldRun<'_>) -> ShouldRun<'_> {
        run.crate_or_deps("rustc-main").path("compiler")
    }

    fn make_run(run: RunConfig<'_>) {
        let crates = run.make_run_crates(Alias::Compiler);
        let config = LintConfig::new(run.builder);
        run.builder.ensure(Rustc { target: run.target, config, crates });
    }

    /// Lints the compiler.
    ///
    /// This will lint the compiler for a particular stage of the build using
    /// the `compiler` targeting the `target` architecture.
    fn run(self, builder: &Builder<'_>) {
        let compiler = builder.compiler(builder.top_stage, builder.config.build);
        let target = self.target;

        if compiler.stage != 0 {
            // If we're not in stage 0, then we won't have a std from the beta
            // compiler around. That means we need to make sure there's one in
            // the sysroot for the compiler to find. Otherwise, we're going to
            // fail when building crates that need to generate code (e.g., build
            // scripts and their dependencies).
            builder.ensure(compile::Std::new(compiler, compiler.host));
            builder.ensure(compile::Std::new(compiler, target));
        } else {
            builder.ensure(check::Std::new(target).build_kind(Some(Kind::Check)));
        }

        let mut cargo = builder::Cargo::new(
            builder,
            compiler,
            Mode::Rustc,
            SourceType::InTree,
            target,
            Kind::Clippy,
        );

        rustc_cargo(builder, &mut cargo, target, &compiler, &self.crates);

        // Explicitly pass -p for all compiler crates -- this will force cargo
        // to also lint the tests/benches/examples for these crates, rather
        // than just the leaf crate.
        for krate in &*self.crates {
            cargo.arg("-p").arg(krate);
        }

        let _guard =
            builder.msg_clippy(format_args!("compiler{}", crate_description(&self.crates)), target);

        run_cargo(
            builder,
            cargo,
            lint_args(builder, &self.config, IGNORED_RULES_FOR_STD_AND_RUSTC),
            &build_stamp::librustc_stamp(builder, compiler, target),
            vec![],
            true,
            false,
        );
    }
}

macro_rules! lint_any {
    ($(
        $name:ident, $path:expr, $readable_name:expr
        $(,lint_by_default = $lint_by_default:expr)*
        ;
    )+) => {
        $(

        #[derive(Debug, Clone, Hash, PartialEq, Eq)]
        pub struct $name {
            pub target: TargetSelection,
            config: LintConfig,
        }

        impl Step for $name {
            type Output = ();
            const DEFAULT: bool = if false $(|| $lint_by_default)* { true } else { false };

            fn should_run(run: ShouldRun<'_>) -> ShouldRun<'_> {
                run.path($path)
            }

            fn make_run(run: RunConfig<'_>) {
                let config = LintConfig::new(run.builder);
                run.builder.ensure($name {
                    target: run.target,
                    config,
                });
            }

            fn run(self, builder: &Builder<'_>) -> Self::Output {
                let compiler = builder.compiler(builder.top_stage, builder.config.build);
                let target = self.target;

                builder.ensure(check::Rustc::new(target, builder).build_kind(Some(Kind::Check)));

                let cargo = prepare_tool_cargo(
                    builder,
                    compiler,
                    Mode::ToolRustc,
                    target,
                    Kind::Clippy,
                    $path,
                    SourceType::InTree,
                    &[],
                );

                let _guard = builder.msg_tool(
                    Kind::Clippy,
                    Mode::ToolRustc,
                    $readable_name,
                    compiler.stage,
                    &compiler.host,
                    &target,
                );

                let stringified_name = stringify!($name).to_lowercase();
                let stamp = BuildStamp::new(&builder.cargo_out(compiler, Mode::ToolRustc, target))
                    .with_prefix(&format!("{}-check", stringified_name));

                run_cargo(
                    builder,
                    cargo,
                    lint_args(builder, &self.config, &[]),
                    &stamp,
                    vec![],
                    true,
                    false,
                );
            }
        }
        )+
    }
}

lint_any!(
    Bootstrap, "src/bootstrap", "bootstrap";
    BuildHelper, "src/build_helper", "build_helper";
    BuildManifest, "src/tools/build-manifest", "build-manifest";
    CargoMiri, "src/tools/miri/cargo-miri", "cargo-miri";
    Clippy, "src/tools/clippy", "clippy";
    CollectLicenseMetadata, "src/tools/collect-license-metadata", "collect-license-metadata";
    CodegenGcc, "compiler/rustc_codegen_gcc", "rustc-codegen-gcc";
    Compiletest, "src/tools/compiletest", "compiletest";
    CoverageDump, "src/tools/coverage-dump", "coverage-dump";
    Jsondocck, "src/tools/jsondocck", "jsondocck";
    Jsondoclint, "src/tools/jsondoclint", "jsondoclint";
    LintDocs, "src/tools/lint-docs", "lint-docs";
    LlvmBitcodeLinker, "src/tools/llvm-bitcode-linker", "llvm-bitcode-linker";
    Miri, "src/tools/miri", "miri";
    MiroptTestTools, "src/tools/miropt-test-tools", "miropt-test-tools";
    OptDist, "src/tools/opt-dist", "opt-dist";
    RemoteTestClient, "src/tools/remote-test-client", "remote-test-client";
    RemoteTestServer, "src/tools/remote-test-server", "remote-test-server";
    Rls, "src/tools/rls", "rls";
    RustAnalyzer, "src/tools/rust-analyzer", "rust-analyzer";
    Rustdoc, "src/librustdoc", "clippy";
    Rustfmt, "src/tools/rustfmt", "rustfmt";
    RustInstaller, "src/tools/rust-installer", "rust-installer";
    Tidy, "src/tools/tidy", "tidy";
    TestFloatParse, "src/etc/test-float-parse", "test-float-parse";
);

#[derive(Debug, Clone, PartialEq, Eq, Hash)]
pub struct CI {
    target: TargetSelection,
    config: LintConfig,
}

impl Step for CI {
    type Output = ();
    const DEFAULT: bool = false;

    fn should_run(run: ShouldRun<'_>) -> ShouldRun<'_> {
        run.alias("ci")
    }

    fn make_run(run: RunConfig<'_>) {
        let config = LintConfig::new(run.builder);
        run.builder.ensure(CI { target: run.target, config });
    }

    fn run(self, builder: &Builder<'_>) -> Self::Output {
        builder.ensure(Bootstrap {
            target: self.target,
            config: self.config.merge(&LintConfig {
                allow: vec![],
                warn: vec![],
                deny: vec!["warnings".into()],
                forbid: vec![],
            }),
        });
        let library_clippy_cfg = LintConfig {
            allow: vec!["clippy::all".into()],
            warn: vec![],
            deny: vec![
                "clippy::correctness".into(),
                "clippy::char_lit_as_u8".into(),
                "clippy::four_forward_slashes".into(),
                "clippy::needless_bool".into(),
                "clippy::needless_bool_assign".into(),
                "clippy::non_minimal_cfg".into(),
                "clippy::print_literal".into(),
                "clippy::same_item_push".into(),
                "clippy::single_char_add_str".into(),
                "clippy::to_string_in_format_args".into(),
            ],
            forbid: vec![],
        };
<<<<<<< HEAD
        let compiler_clippy_cfg = LintConfig {
            allow: vec!["clippy::all".into()],
            warn: vec![],
            deny: vec![
                "clippy::correctness".into(),
                "clippy::char_lit_as_u8".into(),
                "clippy::clone_on_ref_ptr".into(),
                "clippy::format_in_format_args".into(),
                "clippy::four_forward_slashes".into(),
                "clippy::needless_bool".into(),
                "clippy::needless_bool_assign".into(),
                "clippy::non_minimal_cfg".into(),
                "clippy::print_literal".into(),
                "clippy::same_item_push".into(),
                "clippy::single_char_add_str".into(),
                "clippy::to_string_in_format_args".into(),
            ],
            forbid: vec![],
        };

=======
>>>>>>> 01706e1a
        builder.ensure(Std {
            target: self.target,
            config: self.config.merge(&library_clippy_cfg),
            crates: vec![],
        });

        let compiler_clippy_cfg = LintConfig {
            allow: vec!["clippy::all".into()],
            warn: vec![],
            deny: vec![
                "clippy::correctness".into(),
                "clippy::char_lit_as_u8".into(),
                "clippy::clone_on_ref_ptr".into(),
                "clippy::format_in_format_args".into(),
                "clippy::four_forward_slashes".into(),
                "clippy::needless_bool".into(),
                "clippy::needless_bool_assign".into(),
                "clippy::non_minimal_cfg".into(),
                "clippy::print_literal".into(),
                "clippy::same_item_push".into(),
                "clippy::single_char_add_str".into(),
                "clippy::to_string_in_format_args".into(),
            ],
            forbid: vec![],
        };
        builder.ensure(Rustc {
            target: self.target,
            config: self.config.merge(&compiler_clippy_cfg),
            crates: vec![],
        });

        let rustc_codegen_gcc = LintConfig {
            allow: vec![],
            warn: vec![],
            deny: vec!["warnings".into()],
            forbid: vec![],
        };
        builder.ensure(CodegenGcc {
            target: self.target,
            config: self.config.merge(&rustc_codegen_gcc),
        });
    }
}<|MERGE_RESOLUTION|>--- conflicted
+++ resolved
@@ -401,29 +401,6 @@
             ],
             forbid: vec![],
         };
-<<<<<<< HEAD
-        let compiler_clippy_cfg = LintConfig {
-            allow: vec!["clippy::all".into()],
-            warn: vec![],
-            deny: vec![
-                "clippy::correctness".into(),
-                "clippy::char_lit_as_u8".into(),
-                "clippy::clone_on_ref_ptr".into(),
-                "clippy::format_in_format_args".into(),
-                "clippy::four_forward_slashes".into(),
-                "clippy::needless_bool".into(),
-                "clippy::needless_bool_assign".into(),
-                "clippy::non_minimal_cfg".into(),
-                "clippy::print_literal".into(),
-                "clippy::same_item_push".into(),
-                "clippy::single_char_add_str".into(),
-                "clippy::to_string_in_format_args".into(),
-            ],
-            forbid: vec![],
-        };
-
-=======
->>>>>>> 01706e1a
         builder.ensure(Std {
             target: self.target,
             config: self.config.merge(&library_clippy_cfg),
