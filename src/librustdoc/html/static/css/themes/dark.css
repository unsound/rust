:root {
	--main-background-color: #353535;
	--main-color: #ddd;
	--settings-input-color: #2196f3;
	--sidebar-background-color: #505050;
	--sidebar-background-color-hover: #676767;
	--code-block-background-color: #2A2A2A;
	--scrollbar-track-background-color: #717171;
	--scrollbar-thumb-background-color: rgba(32, 34, 37, .6);
	--scrollbar-color: rgba(32,34,37,.6) #5a5a5a;
	--headings-border-bottom-color: #d2d2d2;
	--border-color: #e0e0e0;
	--button-background-color: #f0f0f0;
	--right-side-color: grey;
	--code-attribute-color: #999;
	--toggles-color: #999;
	--search-input-focused-border-color: #008dfd;
	--copy-path-button-color: #999;
	--copy-path-img-filter: invert(50%);
	--copy-path-img-hover-filter: invert(65%);
	--codeblock-error-hover-color: rgb(255, 0, 0);
	--codeblock-error-color: rgba(255, 0, 0, .5);
	--codeblock-ignore-hover-color: rgb(255, 142, 0);
	--codeblock-ignore-color: rgba(255, 142, 0, .6);
	--type-link-color: #2dbfb8;
	--trait-link-color: #b78cf2;
	--assoc-item-link-color: #d2991d;
	--function-link-color: #2bab63;
	--macro-link-color: #09bd00;
	--keyword-link-color: #d2991d;
	--mod-link-color:  #d2991d;
	--link-color: #d2991d;
<<<<<<< HEAD
=======
	--sidebar-link-color: #fdbf35;
	--sidebar-current-link-background-color: #444;
	--search-result-link-focus-background-color: #616161;
	--stab-background-color: #314559;
	--stab-code-color: #e6e1cf;
	--search-color: #111;
	--code-highlight-kw-color: #ab8ac1;
	--code-highlight-kw-2-color: #769acb;
	--code-highlight-lifetime-color: #d97f26;
	--code-highlight-prelude-color: #769acb;
	--code-highlight-prelude-val-color: #ee6868;
	--code-highlight-number-color: #83a300;
	--code-highlight-string-color: #83a300;
	--code-highlight-literal-color: #ee6868;
	--code-highlight-attribute-color: #ee6868;
	--code-highlight-self-color: #ee6868;
	--code-highlight-macro-color: #3e999f;
	--code-highlight-question-mark-color: #ff9011;
	--code-highlight-comment-color: #8d8d8b;
	--code-highlight-doc-comment-color: #8ca375;
>>>>>>> b1ab3b73
}

.slider {
	background-color: #ccc;
}
.slider:before {
	background-color: white;
}
input:focus + .slider {
	box-shadow: 0 0 0 2px #0a84ff, 0 0 0 6px rgba(10, 132, 255, 0.3);
}

.rust-logo {
	filter: drop-shadow(1px 0 0px #fff)
		drop-shadow(0 1px 0 #fff)
		drop-shadow(-1px 0 0 #fff)
		drop-shadow(0 -1px 0 #fff)
}

.sidebar .current,
.sidebar a:hover {
	background: #444;
}

.line-numbers span { color: #3B91E2; }
.line-numbers .line-highlighted {
	background-color: #0a042f !important;
}

.search-results a:hover {
	background-color: #777;
}

.search-results a:focus {
	color: #eee !important;
	background-color: #616161;
}
.search-results a:focus span { color: #eee !important; }
a.result-trait:focus { background-color: #013191; }
a.result-traitalias:focus { background-color: #013191; }
a.result-mod:focus,
a.result-externcrate:focus { background-color: #884719; }
a.result-enum:focus { background-color: #194e9f; }
a.result-struct:focus { background-color: #194e9f; }
a.result-union:focus { background-color: #194e9f; }
a.result-fn:focus,
a.result-method:focus,
a.result-tymethod:focus { background-color: #4950ed; }
a.result-type:focus { background-color: #194e9f; }
a.result-associatedtype:focus { background-color: #884719; }
a.result-foreigntype:focus { background-color: #194e9f; }
a.result-attr:focus,
a.result-derive:focus,
a.result-macro:focus { background-color: #217d1c; }
a.result-constant:focus,
a.result-static:focus { background-color: #884719; }
a.result-primitive:focus { background-color: #194e9f; }
a.result-keyword:focus { background-color: #884719; }

.content .item-info::before { color: #ccc; }

<<<<<<< HEAD
.sidebar a { color: #fdbf35; }
.sidebar a.current.enum { color: #12ece2; }
.sidebar a.current.struct { color: #12ece2; }
.sidebar a.current.type { color: #12ece2; }
.sidebar a.current.foreigntype { color: #12ece2; }
.sidebar a.current.attr,
.sidebar a.current.derive,
.sidebar a.current.macro { color: #0be900; }
.sidebar a.current.union { color: #12ece2; }
.sidebar a.current.constant
.sidebar a.current.static { color: #fdbf35; }
.sidebar a.current.primitive { color: #12ece2; }
.sidebar a.current.trait { color: #cca7ff; }
.sidebar a.current.traitalias { color: #cca7ff; }
.sidebar a.current.fn { color: #32d479; }
.sidebar a.current.keyword { color: #fdbf35; }

pre.rust .comment { color: #8d8d8b; }
pre.rust .doccomment { color: #8ca375; }

=======
>>>>>>> b1ab3b73
body.source .example-wrap pre.rust a {
	background: #333;
}

details.rustdoc-toggle > summary::before {
	filter: invert(100%);
}

.search-input {
	color: #111;
}

#crate-search-div::after {
	/* match border-color; uses https://codepen.io/sosuke/pen/Pjoqqp */
	filter: invert(94%) sepia(0%) saturate(721%) hue-rotate(255deg) brightness(90%) contrast(90%);
}
#crate-search:hover, #crate-search:focus {
	border-color: #2196f3 !important;
}
#crate-search-div:hover::after, #crate-search-div:focus-within::after {
	filter: invert(69%) sepia(60%) saturate(6613%) hue-rotate(184deg) brightness(100%) contrast(91%);
}

.stab { background: #314559; }

.stab.portability > code {
	color: #e6e1cf;
	background: none;
}

.line-numbers :target { background-color: transparent; }

<<<<<<< HEAD
/* Code highlighting */
pre.rust .kw { color: #ab8ac1; }
pre.rust .kw-2, pre.rust .prelude-ty { color: #769acb; }
pre.rust .number, pre.rust .string { color: #83a300; }
pre.rust .self, pre.rust .bool-val, pre.rust .prelude-val,
pre.rust .attribute { color: #ee6868; }
pre.rust .macro, pre.rust .macro-nonterminal { color: #3E999F; }
pre.rust .lifetime { color: #d97f26; }
pre.rust .question-mark {
	color: #ff9011;
}

.example-wrap > pre.line-number {
=======
pre.example-line-numbers {
>>>>>>> b1ab3b73
	border-color: #4a4949;
}

a.test-arrow {
	color: #dedede;
	background-color: rgba(78, 139, 202, 0.2);
}

a.test-arrow:hover{
	background-color: #4e8bca;
}

:target {
	background-color: #494a3d;
	border-right: 3px solid #bb7410;
}

.search-failed a {
	color: #0089ff;
}

.tooltip::after {
	background-color: #000;
	color: #fff;
	border-color: #000;
}

.tooltip::before {
	border-color: transparent black transparent transparent;
}

.notable-traits-tooltiptext {
	background-color: #111;
}

#titles > button:not(.selected) {
	background-color: #252525;
	border-top-color: #252525;
}

#titles > button:hover, #titles > button.selected {
	border-top-color: #0089ff;
	background-color: #353535;
}

#titles > button > div.count {
	color: #888;
}

kbd {
	color: #000;
	background-color: #fafbfc;
	box-shadow: inset 0 -1px 0 #c6cbd1;
}

#settings-menu > a, #help-button > a {
	color: #000;
}

#settings-menu > a:hover, #settings-menu > a:focus,
#help-button > a:hover, #help-button > a:focus {
	border-color: #ffb900;
}

.search-results .result-name span.alias {
	color: #fff;
}
.search-results .result-name span.grey {
	color: #ccc;
}

#source-sidebar div.files > a:hover, details.dir-entry summary:hover,
#source-sidebar div.files > a:focus, details.dir-entry summary:focus {
	background-color: #444;
}
#source-sidebar div.files > a.selected {
	background-color: #333;
}

.scraped-example-list .scrape-help {
	border-color: #aaa;
	color: #eee;
}
.scraped-example-list .scrape-help:hover {
	border-color: white;
	color: white;
}
.scraped-example .example-wrap .rust span.highlight {
	background: rgb(91, 59, 1);
}
.scraped-example .example-wrap .rust span.highlight.focus {
	background: rgb(124, 75, 15);
}
.scraped-example:not(.expanded) .code-wrapper:before {
	background: linear-gradient(to bottom, rgba(53, 53, 53, 1), rgba(53, 53, 53, 0));
}
.scraped-example:not(.expanded) .code-wrapper:after {
	background: linear-gradient(to top, rgba(53, 53, 53, 1), rgba(53, 53, 53, 0));
}
.toggle-line-inner {
	background: #999;
}
.toggle-line:hover .toggle-line-inner {
	background: #c5c5c5;
}<|MERGE_RESOLUTION|>--- conflicted
+++ resolved
@@ -30,8 +30,6 @@
 	--keyword-link-color: #d2991d;
 	--mod-link-color:  #d2991d;
 	--link-color: #d2991d;
-<<<<<<< HEAD
-=======
 	--sidebar-link-color: #fdbf35;
 	--sidebar-current-link-background-color: #444;
 	--search-result-link-focus-background-color: #616161;
@@ -52,7 +50,6 @@
 	--code-highlight-question-mark-color: #ff9011;
 	--code-highlight-comment-color: #8d8d8b;
 	--code-highlight-doc-comment-color: #8ca375;
->>>>>>> b1ab3b73
 }
 
 .slider {
@@ -72,81 +69,19 @@
 		drop-shadow(0 -1px 0 #fff)
 }
 
-.sidebar .current,
-.sidebar a:hover {
-	background: #444;
-}
-
-.line-numbers span { color: #3B91E2; }
-.line-numbers .line-highlighted {
+.src-line-numbers span { color: #3B91E2; }
+.src-line-numbers .line-highlighted {
 	background-color: #0a042f !important;
 }
 
-.search-results a:hover {
-	background-color: #777;
-}
-
-.search-results a:focus {
-	color: #eee !important;
-	background-color: #616161;
-}
-.search-results a:focus span { color: #eee !important; }
-a.result-trait:focus { background-color: #013191; }
-a.result-traitalias:focus { background-color: #013191; }
-a.result-mod:focus,
-a.result-externcrate:focus { background-color: #884719; }
-a.result-enum:focus { background-color: #194e9f; }
-a.result-struct:focus { background-color: #194e9f; }
-a.result-union:focus { background-color: #194e9f; }
-a.result-fn:focus,
-a.result-method:focus,
-a.result-tymethod:focus { background-color: #4950ed; }
-a.result-type:focus { background-color: #194e9f; }
-a.result-associatedtype:focus { background-color: #884719; }
-a.result-foreigntype:focus { background-color: #194e9f; }
-a.result-attr:focus,
-a.result-derive:focus,
-a.result-macro:focus { background-color: #217d1c; }
-a.result-constant:focus,
-a.result-static:focus { background-color: #884719; }
-a.result-primitive:focus { background-color: #194e9f; }
-a.result-keyword:focus { background-color: #884719; }
-
 .content .item-info::before { color: #ccc; }
 
-<<<<<<< HEAD
-.sidebar a { color: #fdbf35; }
-.sidebar a.current.enum { color: #12ece2; }
-.sidebar a.current.struct { color: #12ece2; }
-.sidebar a.current.type { color: #12ece2; }
-.sidebar a.current.foreigntype { color: #12ece2; }
-.sidebar a.current.attr,
-.sidebar a.current.derive,
-.sidebar a.current.macro { color: #0be900; }
-.sidebar a.current.union { color: #12ece2; }
-.sidebar a.current.constant
-.sidebar a.current.static { color: #fdbf35; }
-.sidebar a.current.primitive { color: #12ece2; }
-.sidebar a.current.trait { color: #cca7ff; }
-.sidebar a.current.traitalias { color: #cca7ff; }
-.sidebar a.current.fn { color: #32d479; }
-.sidebar a.current.keyword { color: #fdbf35; }
-
-pre.rust .comment { color: #8d8d8b; }
-pre.rust .doccomment { color: #8ca375; }
-
-=======
->>>>>>> b1ab3b73
 body.source .example-wrap pre.rust a {
 	background: #333;
 }
 
 details.rustdoc-toggle > summary::before {
 	filter: invert(100%);
-}
-
-.search-input {
-	color: #111;
 }
 
 #crate-search-div::after {
@@ -160,32 +95,9 @@
 	filter: invert(69%) sepia(60%) saturate(6613%) hue-rotate(184deg) brightness(100%) contrast(91%);
 }
 
-.stab { background: #314559; }
-
-.stab.portability > code {
-	color: #e6e1cf;
-	background: none;
-}
-
-.line-numbers :target { background-color: transparent; }
-
-<<<<<<< HEAD
-/* Code highlighting */
-pre.rust .kw { color: #ab8ac1; }
-pre.rust .kw-2, pre.rust .prelude-ty { color: #769acb; }
-pre.rust .number, pre.rust .string { color: #83a300; }
-pre.rust .self, pre.rust .bool-val, pre.rust .prelude-val,
-pre.rust .attribute { color: #ee6868; }
-pre.rust .macro, pre.rust .macro-nonterminal { color: #3E999F; }
-pre.rust .lifetime { color: #d97f26; }
-pre.rust .question-mark {
-	color: #ff9011;
-}
-
-.example-wrap > pre.line-number {
-=======
+.src-line-numbers :target { background-color: transparent; }
+
 pre.example-line-numbers {
->>>>>>> b1ab3b73
 	border-color: #4a4949;
 }
 
