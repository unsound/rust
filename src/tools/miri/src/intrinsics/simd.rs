--- conflicted
+++ resolved
@@ -635,13 +635,8 @@
                     this.write_immediate(*val, &dest)?;
                 }
             }
-<<<<<<< HEAD
-            "shuffle_generic" => {
+            "shuffle_const_generic" => {
                 let [left, right] = check_intrinsic_arg_count(args)?;
-=======
-            "shuffle_const_generic" => {
-                let [left, right] = check_arg_count(args)?;
->>>>>>> f5729cfe
                 let (left, left_len) = this.project_to_simd(left)?;
                 let (right, right_len) = this.project_to_simd(right)?;
                 let (dest, dest_len) = this.project_to_simd(dest)?;
